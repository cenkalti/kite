--- conflicted
+++ resolved
@@ -372,24 +372,6 @@
 }
 
 func (k *Kontrol) handleGetKites(r *kite.Request) (interface{}, error) {
-<<<<<<< HEAD
-	args := r.Args.MustSlice()
-
-	if len(args) != 1 && len(args) != 2 {
-		return nil, errors.New("Invalid number of arguments")
-	}
-
-	var query protocol.KontrolQuery
-	err := args[0].Unmarshal(&query)
-	if err != nil {
-		return nil, errors.New("Invalid query argument")
-	}
-
-	// To be called when a Kite is registered or deregistered matching the query.
-	var watchCallback dnode.Function
-	if len(args) == 2 {
-		watchCallback = args[1].MustFunction()
-=======
 	// This type is here until inversion branch is merged.
 	// Reason: We can't use the same struct for marshaling and unmarshaling.
 	// TODO use the struct in protocol
@@ -438,7 +420,6 @@
 		var whoResult protocol.WhoResult
 		result.MustUnmarshal(&whoResult)
 		args.Query = whoResult.Query
->>>>>>> 10238b85
 	}
 
 	return k.getKites(r, args.Query, args.WatchCallback)
