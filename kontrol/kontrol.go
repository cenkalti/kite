--- conflicted
+++ resolved
@@ -168,88 +168,6 @@
 	return token.SignedString([]byte(k.privateKey))
 }
 
-<<<<<<< HEAD
-func (k *Kontrol) handleRegister(r *kite.Request) (interface{}, error) {
-	log.Info("Register request from: %s", r.Client.Kite)
-
-	if r.Args.One().MustMap()["url"].MustString() == "" {
-		return nil, errors.New("invalid url")
-	}
-
-	var args struct {
-		URL string `json:"url"`
-	}
-	r.Args.One().MustUnmarshal(&args)
-	if args.URL == "" {
-		return nil, errors.New("empty url")
-	}
-
-	// Only accept requests with kiteKey because we need this info
-	// for generating tokens for this kite.
-	if r.Auth.Type != "kiteKey" {
-		return nil, fmt.Errorf("Unexpected authentication type: %s", r.Auth.Type)
-	}
-
-	err := k.register(r.Client, args.URL)
-	if err != nil {
-		return nil, err
-	}
-
-	// send response back to the kite, also identify him with the new name
-	return &protocol.RegisterResult{URL: args.URL}, nil
-}
-
-func (k *Kontrol) register(r *kite.Client, kiteURL string) error {
-	if err := validateKiteKey(&r.Kite); err != nil {
-		return err
-	}
-
-	value := &kontrolprotocol.RegisterValue{
-		URL: kiteURL,
-	}
-
-	// Register first by adding the value to the storage. Return if there is
-	// any error.
-	if err := k.storage.Upsert(&r.Kite, value); err != nil {
-		log.Error("storage add '%s' error: %s", r.Kite, err)
-		return errors.New("internal error - register")
-	}
-
-	// updater updates the value of the Kite in storage. We are going to update
-	// the value periodically so if we don't get any update we are going to
-	// assume that the klient is disconnected.
-	updater := k.makeUpdater(&r.Kite, value)
-
-	if err := requestHeartbeat(r, updater); err != nil {
-		return err
-	}
-
-	log.Info("Kite registered: %s", r.Kite)
-
-	r.OnDisconnect(func() {
-		// Delete from storage once the remote kite is disconnected.
-		k.storage.Delete(&r.Kite)
-	})
-
-	return nil
-}
-
-// requestHeartbeat is calling the remote kite's kite.heartbeat method with the
-// given updaterFunc callback. The remote kite is calling this updaterFunc
-// every 4 seconds
-func requestHeartbeat(r *kite.Client, updaterFunc func() error) error {
-	heartbeatArgs := []interface{}{
-		HeartbeatInterval / time.Second,
-		dnode.Callback(func(args *dnode.Partial) { updaterFunc() }),
-	}
-
-	// now trigger the remote kite so it sends us periodically an heartbeat
-	r.GoWithTimeout("kite.heartbeat", 4*time.Second, heartbeatArgs...)
-	return nil
-}
-
-=======
->>>>>>> 812ca9bc
 // registerSelf adds Kontrol itself to the storage as a kite.
 func (k *Kontrol) registerSelf() {
 	value := &kontrolprotocol.RegisterValue{
